import argparse
import json
import logging
from collections import defaultdict
from datetime import date, datetime, timedelta

import requests
from shapely.geometry import Point, Polygon
from shapely.geometry.base import BaseGeometry
from shapely.ops import unary_union
from tabulate import tabulate

<<<<<<< HEAD
=======
from utils import arcgis_to_polygon

>>>>>>> a70318ad
# Configure logging
logging.basicConfig(
    level=logging.INFO, format="%(asctime)s - %(levelname)s - %(message)s"
)

# Base URLs
MAP_SERVICE_URL = (
    "https://nimbus.cr.usgs.gov/arcgis/rest/services/LLook_Outlines/MapServer/1/"
)
JSON_URL = "https://landsat.usgs.gov/sites/default/files/landsat_acq/assets/json/cycles_full.json"


def shapely_to_esri_json(geometry: BaseGeometry) -> tuple[str, str]:
    """
    Convert a Shapely geometry to Esri JSON format and return geometryType.
    Args:
        geometry (BaseGeometry): A Shapely Point or Polygon.
    Returns:
        tuple: (Esri JSON geometry string, geometry type)
    """
    if isinstance(geometry, Point):
        coords = f"{geometry.x},{geometry.y}"
        return coords, "esriGeometryPoint"

    elif isinstance(geometry, Polygon):
        coords = list(geometry.exterior.coords)
        # Ensure list of [ [lon, lat], ... ]
        rings = [[[x, y] for x, y in coords]]
        esri_geom = {"rings": rings, "spatialReference": {"wkid": 4326}}
        return json.dumps(esri_geom), "esriGeometryPolygon"

    else:
        raise ValueError(
            "Unsupported geometry type. Only Point and Polygon are supported."
        )


def ll2pr(geometry: BaseGeometry, session: requests.Session) -> dict:
    """
    Convert a Shapely geometry (Point or Polygon) to Path/Row
    and their geometries.

    Args:
        geometry (BaseGeometry): Shapely Point or Polygon.
        session (requests.Session): HTTP session object.

    Returns:
        dict: Dictionary with 'ascending' and 'descending' data.
    """
    results = {"ascending": None, "descending": None}
    directions = {"ascending": "A", "descending": "D"}

    geometry_json, geometry_type = shapely_to_esri_json(geometry)

    for direction, mode in directions.items():
        query_url = f"{MAP_SERVICE_URL}query"
        params = {
            "where": f"MODE='{mode}'",
            "geometryType": geometry_type,
            "spatialRel": "esriSpatialRelIntersects",
            "outFields": "PATH,ROW",
            "returnGeometry": "true",
            "f": "json",
        }

        try:
            response = session.post(
                query_url, params=params, data={"geometry": geometry_json}, timeout=10
            )
            response.raise_for_status()
            data = response.json()

            if not data.get("features"):
                results[direction] = None
                continue

            features = []
            for feature in data["features"]:
                attributes = feature["attributes"]
                geometry = feature.get("geometry")
                features.append(
                    {
                        "path": attributes["PATH"],
                        "row": attributes["ROW"],
                        "geometry": geometry,
                    }
                )

            results[direction] = features

        except requests.RequestException as error:
            logging.error(
                f"Error fetching data for {direction.capitalize()}"
                f"direction: {error}"
            )
            results[direction] = None

    return results


def find_next_landsat_pass(
    path: int, n_day_past: float, session: requests.Session, num_passes: int = 5
) -> dict:
    """
    Find the next Landsat-8 and Landsat-9 passes for a given path.

    Args:
        path (int): WRS-2 path number.
        session (requests.Session): HTTP session object.
        num_passes (int): Number of future passes to find (default is 5).

    Returns:
        dict: Dictionary with next pass dates for each mission.
    """
    try:
        response = session.get(JSON_URL, timeout=10)
        response.raise_for_status()
        cycles_data = response.json()
    except requests.RequestException as error:
        logging.error(f"Error fetching cycles data: {error}")
        return {"landsat_8": [], "landsat_9": []}

    next_passes = {"landsat_8": [], "landsat_9": []}
    today = date.today()
    n_days_earlier = today - timedelta(days=n_day_past)

    for mission in next_passes:
        if mission not in cycles_data:
            logging.warning(f"Mission {mission} not found in JSON data.")
            continue

        sorted_dates = sorted(
            cycles_data[mission].items(),
            key=lambda x: datetime.strptime(x[0], "%m/%d/%Y"),
        )

        for date_str, details in sorted_dates:
            pass_date = datetime.strptime(date_str, "%m/%d/%Y").date()

            if pass_date >= n_days_earlier and str(path) in details["path"].split(","):
                next_passes[mission].append(date_str)
                if len(next_passes[mission]) >= num_passes:
                    break

    return next_passes


def next_landsat_pass(lat: float, lon: float, geometryAOI, n_day_past: float) -> None:
    """
    Main function to retrieve and display the next Landsat
    passes for a given location.

    Args:
        - lat (float): Latitude.
        - lon (float): Longitude.
        - geometryAOI: Geometry of the area of interest used
        for computing intersection percentage.
    Returns:
        - dict: Dictionary containing next Landsat passes
        information and geometries.
    """
    session = requests.Session()

    try:
        results = ll2pr(geometryAOI, session=session)
        aggregated_data = defaultdict(
            lambda: {"rows": set(), "overlap_pct": 0.0, "dates": None}
        )
        geometry_data = []
        geometry_groups = defaultdict(list)

        for direction, features in results.items():
            if features:
                for feature in features:
                    path = feature["path"]
                    row = feature["row"]
                    geometry = feature.get("geometry")
                    polygon = arcgis_to_polygon(geometry)

                    if geometryAOI.type == "Point":
                        intersection_pct = 100
                    elif polygon and polygon.is_valid and geometryAOI.is_valid:
                        intersection = polygon.intersection(geometryAOI)
                        intersection_pct = 100 * (intersection.area / geometryAOI.area)
                    else:
                        intersection_pct = 0.0

                    next_pass_dates = find_next_landsat_pass(
                        path, n_day_past, session=session, num_passes=5
                    )
                    for mission, dates in next_pass_dates.items():
                        key = (direction.capitalize(), path, mission.capitalize())
                        aggregated_data[key]["rows"].add(row)
                        aggregated_data[key]["overlap_pct"] += intersection_pct
                        if aggregated_data[key]["dates"] is None:
                            aggregated_data[key]["dates"] = dates

                        if polygon:
                            geometry_groups[key].append(polygon)
            else:
                key = (direction.capitalize(), "N/A", "N/A")
                aggregated_data[key]["rows"].add("N/A")
                aggregated_data[key]["dates"] = []
                aggregated_data[key]["overlap_pct"] = 0.0

        table_data = []
        row_data_with_keys = []
        DATE_FORMAT = "%m/%d/%Y"
        for key, data in aggregated_data.items():
            direction, path, mission = key
            row_list = sorted(data["rows"])
            rows_str = ", ".join(str(r) for r in row_list)
            overlap = data["overlap_pct"]
            overlap_str = f"{overlap:.2f}%" if overlap > 0 else "N/A"
            if data["dates"]:
                dates_str = ", ".join(
                    date_str
                    + (
                        " (P)"
                        if datetime.strptime(date_str, DATE_FORMAT) < datetime.now()
                        else ""
                    )
                    for date_str in data["dates"]
                )
            else:
                dates_str = "No future passes found."

            row_data = [direction, path, rows_str, mission, dates_str, overlap_str]

            # Include key for geometry ordering
            row_data_with_keys.append((overlap, row_data, key))

        sorted_row_data = sorted(row_data_with_keys, key=lambda x: x[0], reverse=True)
        table_data = [row for _, row, _ in sorted_row_data]
        geometry_keys = [key for _, _, key in sorted_row_data]

        geometry_data = []
        for key in geometry_keys:
            polygons = geometry_groups.get(key, [])
            if polygons:
                merged = unary_union(polygons)
                geometry_data.append(merged)
<<<<<<< HEAD
        return {"next_collect_info": tabulate(
            table_data,
            headers=["Direction", "Path", "Row", "Mission",
                     "Passes UTC dates (P for past)", "AOI % Overlap"],
            tablefmt="grid"
=======
        return {
            "next_collect_info": tabulate(
                table_data,
                headers=[
                    "Direction",
                    "Path",
                    "Row",
                    "Mission",
                    "Passes dates (P for past)",
                    "AOI % Overlap",
                ],
                tablefmt="grid",
>>>>>>> a70318ad
            ),
            "next_collect_geometry": geometry_data,
        }

    except Exception as error:
        logging.exception(f"An unexpected error occurred: {error}")
    finally:
        session.close()


def parse_args() -> argparse.Namespace:
    """
    Parse command-line arguments.

    Returns:
        argparse.Namespace: Parsed arguments.
    """
    parser = argparse.ArgumentParser(
        description="Find next Landsat satellite overpasses"
        " for a given latitude and longitude."
    )
    parser.add_argument(
        "--lat", type=float, required=True, help="Latitude of the location."
    )
    parser.add_argument(
        "--lon", type=float, required=True, help="Longitude of the location."
    )
    return parser.parse_args()


if __name__ == "__main__":
    args = parse_args()
    result = next_landsat_pass(args.lat, args.lon)
    if result:
        print(result.get("next_collect_info", "No collection info available."))<|MERGE_RESOLUTION|>--- conflicted
+++ resolved
@@ -10,11 +10,8 @@
 from shapely.ops import unary_union
 from tabulate import tabulate
 
-<<<<<<< HEAD
-=======
 from utils import arcgis_to_polygon
 
->>>>>>> a70318ad
 # Configure logging
 logging.basicConfig(
     level=logging.INFO, format="%(asctime)s - %(levelname)s - %(message)s"
@@ -257,13 +254,6 @@
             if polygons:
                 merged = unary_union(polygons)
                 geometry_data.append(merged)
-<<<<<<< HEAD
-        return {"next_collect_info": tabulate(
-            table_data,
-            headers=["Direction", "Path", "Row", "Mission",
-                     "Passes UTC dates (P for past)", "AOI % Overlap"],
-            tablefmt="grid"
-=======
         return {
             "next_collect_info": tabulate(
                 table_data,
@@ -276,7 +266,6 @@
                     "AOI % Overlap",
                 ],
                 tablefmt="grid",
->>>>>>> a70318ad
             ),
             "next_collect_geometry": geometry_data,
         }
