--- conflicted
+++ resolved
@@ -50,7 +50,6 @@
         and (gdf_sorted["platform"].astype(str) != "").any()
 
     table = []
-<<<<<<< HEAD
 
     for i, row in gdf_sorted.iterrows():
         base_row = [i + 1]  # Row number
@@ -94,32 +93,6 @@
         "Relative Orbit",
         "Collection Date & UTC Time (P = past)",
         "AOI % Overlap"
-=======
-    for idx, row in gdf_sorted.iterrows():
-        base_row = [
-            idx + 1,
-            row.orbit_relative,
-            ", ".join(
-                date.strftime("%Y-%m-%d %H:%M:%S")
-                + (" (P)" if date < datetime.now(timezone.utc) else "")
-                for date in row.begin_date
-            ),
-            f"{row.intersection_pct:.2f}%",
-        ]
-        if has_cloudiness:
-            cloud_vals = [
-                f"{val:.2f}" if val is not None else "N/A" for val in row.cloudiness
-            ]
-            cloudiness_str = ", ".join(cloud_vals)
-            base_row.append(cloudiness_str)
-        table.append(base_row)
-
-    headers = [
-        "#",
-        "Relative Orbit",
-        "Collection Date & Time (P for past)",
-        "AOI % Overlap",
->>>>>>> a70318ad
     ]
     if has_cloudiness:
         headers.append("Cloudiness (%)")
@@ -145,7 +118,6 @@
         return unique
 
     has_cloudiness = "cloudiness" in collects.columns
-<<<<<<< HEAD
 
     # Ensure begin_date is datetime
     collects['begin_date'] = pd.to_datetime(
@@ -158,66 +130,25 @@
         "geometry": first_unique_geoms,
         "intersection_pct": "first",
     }
-=======
-    # Ensure dates are proper datetime
-    collects["begin_date"] = pd.to_datetime(collects["begin_date"], errors="raise")
->>>>>>> a70318ad
 
     if has_cloudiness:
-<<<<<<< HEAD
         agg_dict["cloudiness"] = "first"
 
     # Group by both orbit_relative and platform for Sentinel-1
     groupby_cols = ["orbit_relative"]
     if "platform" in collects.columns and collects["platform"].notna().any():
         groupby_cols.append("platform")
-=======
-        grouped = (
-            collects.groupby("orbit_relative")
-            .agg(
-                {
-                    "begin_date": lambda dates: sorted(dates),
-                    "geometry": first_unique_geoms,
-                    "intersection_pct": "first",
-                    "cloudiness": "first",
-                }
-            )
-            .reset_index()
-        )
-    else:
-        grouped = (
-            collects.groupby("orbit_relative")
-            .agg(
-                {
-                    "begin_date": lambda dates: sorted(dates),
-                    "geometry": first_unique_geoms,
-                    "intersection_pct": "first",
-                }
-            )
-            .reset_index()
-        )
->>>>>>> a70318ad
 
     grouped = collects.groupby(groupby_cols).agg(agg_dict).reset_index()
 
     # Flatten geometry list to first geometry only
     grouped["geometry"] = grouped["geometry"].apply(
-<<<<<<< HEAD
                         lambda geoms: geoms[0] if geoms else None)
 
     # Sort by intersection percentage
     grouped = grouped.sort_values("intersection_pct", ascending=False
                                   ).reset_index(drop=True)
 
-=======
-        lambda geoms: geoms[0] if geoms else None
-    )
-
-    # as done in format_collects, sort by intersection_pct descending
-    grouped = grouped.sort_values("intersection_pct", ascending=False).reset_index(
-        drop=True
-    )
->>>>>>> a70318ad
     return grouped
 
 
